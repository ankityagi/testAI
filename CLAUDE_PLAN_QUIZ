--- conflicted
+++ resolved
@@ -354,13 +354,8 @@
   - [x] Add tables `quiz_sessions`, `quiz_session_questions` with indexes and enums
   - [x] Write migration_add_quiz_sessions.sql with rollback strategy
   - [x] Create scripts/run_quiz_migration.sh execution script
-<<<<<<< HEAD
   - [x] Test migration on Supabase (fixed SQL errors, 11 indexes created)
   - [x] Update repo layer (`postgres_repo.py`) with CRUD for sessions/items (8 methods)
-=======
-  - [ ] Test migration on local/dev DB before Supabase
-  - [x] Update repo layer (`postgres_repo.py`) with CRUD for sessions/items
->>>>>>> 254fef18
   - [ ] Update in-memory repo (if exists) for data mode parity
   - [ ] Add mode-specific tests for quiz persistence
 
@@ -369,11 +364,7 @@
   - [x] Implement selection service with mixed difficulty + unseen-first policy
   - [x] Wire Eureka (math) alignment and AI/mock fallback when low inventory
   - [x] Add duplicate prevention within same quiz
-<<<<<<< HEAD
-  - [ ] Add recent-attempt window constraints with safe fallback (partial - uses seen hashes, not time window)
-=======
   - [x] Add recent-attempt window constraints with safe fallback
->>>>>>> 254fef18
   - [x] Create `studybuddy/backend/services/quiz_grading.py`
   - [x] Implement grading service with per-item correctness and score aggregation
   - [x] Calculate time_taken and track unanswered_count
@@ -419,11 +410,7 @@
   - [x] Migration runs successfully on Supabase without errors (11 indexes created)
   - [x] SQL syntax errors fixed (apostrophe escape, table name correction)
   - [ ] All Phase 1 backend tests pass (pytest with ≥80% coverage)
-<<<<<<< HEAD
   - [x] Backend linting passes (make lint / compileall)
-=======
-  - [x] Backend linting passes (make lint)
->>>>>>> 254fef18
   - [ ] Can create quiz via API and receive question set (without answers)
   - [ ] Can submit quiz via API and receive graded results
   - [ ] Authentication rejects requests without valid token

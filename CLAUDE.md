--- conflicted
+++ resolved
@@ -136,9 +136,7 @@
 - always update checkpoint file, and readme  when making PR
 - when working on a checklist remember to update the list when any item is complete
 - when working on a checklist remember to update the list when any item is complete
-<<<<<<< HEAD
 - remember to update the checklist when working from a plan document
-=======
 
 
 ## Visual Development & Testing
@@ -257,5 +255,4 @@
 
 - Design review agent configuration: `/.claude/agents/design-review-agent.md`
 - Design principles checklist: `/context/design-principles.md`
-- Custom slash commands: `/context/design-review-slash-command.md`
->>>>>>> 9e7e0859
+- Custom slash commands: `/context/design-review-slash-command.md`